name: Linting

on:
  push:
    branches: [main]
    tags:
      - "*"
  pull_request:
    # The branches below must be a subset of the branches above
    branches: ["*"]

jobs:
  style:
    name: Styling with fmt, check and clippy
    runs-on: ubuntu-latest
    steps:
      - uses: actions/checkout@v4

      - name: Setup Rust
        uses: actions-rs/toolchain@v1
        with:
          toolchain: stable

      - uses: Swatinem/rust-cache@v2.7.3

      - name: Run fmt
        run: cargo fmt -- --check

      - name: Run clippy
        run: cargo clippy -- --deny=warnings

      - name: Run check
        run: cargo check

  tests:
    name: Test and CodeCov
    runs-on: ubuntu-latest
    steps:
      - uses: actions/checkout@v4

      - name: Setup Rust
        uses: actions-rs/toolchain@v1
        with:
          toolchain: stable

      - name: Run cargo-tarpaulin
        uses: actions-rs/tarpaulin@v0.1
        with:
          version: '0.19.1'
          args: '-- --test-threads 1'

      - name: Upload to codecov.io
<<<<<<< HEAD
        uses: codecov/codecov-action@v4.6.0
=======
        uses: codecov/codecov-action@v5.1.1
>>>>>>> 4513afeb
        with:
          token: ${{secrets.CODECOV_TOKEN}}

      - name: Archive code coverage results
        uses: actions/upload-artifact@v4
        with:
          name: code-coverage-report
          path: cobertura.xml

  release-dry-run:
    name: Release dry run
    runs-on: ubuntu-latest
    steps:
      - uses: actions/checkout@v4

      - name: Setup Rust
        uses: actions-rs/toolchain@v1
        with:
          toolchain: stable

      - uses: katyo/publish-crates@v2
        with:
            dry-run: true<|MERGE_RESOLUTION|>--- conflicted
+++ resolved
@@ -50,11 +50,7 @@
           args: '-- --test-threads 1'
 
       - name: Upload to codecov.io
-<<<<<<< HEAD
-        uses: codecov/codecov-action@v4.6.0
-=======
         uses: codecov/codecov-action@v5.1.1
->>>>>>> 4513afeb
         with:
           token: ${{secrets.CODECOV_TOKEN}}
 
